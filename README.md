<<<<<<< HEAD
---
title: browser-use-webui
app_file: webui.py
sdk: gradio
sdk_version: 5.9.1
python_version: 3.12
startup_duration_timeout: 2h
---
# Browser-Use WebUI
=======
>>>>>>> e6da486a
<img src="./assets/web-ui.png" alt="Browser Use Web UI" width="full"/>

<br/>

[![GitHub stars](https://img.shields.io/github/stars/browser-use/web-ui?style=social)](https://github.com/browser-use/web-ui/stargazers)
[![Discord](https://img.shields.io/discord/1303749220842340412?color=7289DA&label=Discord&logo=discord&logoColor=white)](https://link.browser-use.com/discord)
[![Documentation](https://img.shields.io/badge/Documentation-📕-blue)](https://docs.browser-use.com)
[![WarmShao](https://img.shields.io/twitter/follow/warmshao?style=social)](https://x.com/warmshao)

This project builds upon the foundation of the [browser-use](https://github.com/browser-use/browser-use), which is designed to make websites accessible for AI agents.

We would like to officially thank [WarmShao](https://github.com/warmshao) for his contribution to this project.

**WebUI:** is built on Gradio and supports a most of `browser-use` functionalities. This UI is designed to be user-friendly and enables easy interaction with the browser agent.

**Expanded LLM Support:** We've integrated support for various Large Language Models (LLMs), including: Gemini, OpenAI, Azure OpenAI, Anthropic, DeepSeek, Ollama etc. And we plan to add support for even more models in the future.

**Custom Browser Support:** You can use your own browser with our tool, eliminating the need to re-login to sites or deal with other authentication challenges. This feature also supports high-definition screen recording.

<video src="https://github.com/user-attachments/assets/56bc7080-f2e3-4367-af22-6bf2245ff6cb" controls="controls"  >Your browser does not support playing this video!</video>

## Installation Guide

Read the [quickstart guide](https://docs.browser-use.com/quickstart#prepare-the-environment) or follow the steps below to get started.

> Python 3.11 or higher is required.

First, we recommend using [uv](https://docs.astral.sh/uv/) to setup the Python environment.

```bash
uv venv --python 3.11
```

and activate it with:

```bash
source .venv/bin/activate
```

Install the dependencies:

```bash
uv pip install -r requirements.txt
```

Then install playwright:

```bash
playwright install
```

## Usage

1.  **Run the WebUI:**
    ```bash
    python webui.py --ip 127.0.0.1 --port 7788
    ```
2.  **Access the WebUI:** Open your web browser and navigate to `http://127.0.0.1:7788`.
3.  **Using Your Own Browser:**
    - Close all chrome windows
    - Open the WebUI in a non-Chrome browser, such as Firefox or Edge. This is important because the persistent browser context will use the Chrome data when running the agent.
    - Check the "Use Own Browser" option within the Browser Settings.

## (Optional) Configure Environment Variables

Copy `.env.example` to `.env` and set your environment variables, including API keys for the LLM. With

```bash
cp .env.example .env
```

**If using your own browser:** - Set `CHROME_PATH` to the executable path of your browser and `CHROME_USER_DATA` to the user data directory of your browser.

You can just copy examples down below to your `.env` file.

### Windows

```env
CHROME_PATH="C:\Program Files\Google\Chrome\Application\chrome.exe"
CHROME_USER_DATA="C:\Users\YourUsername\AppData\Local\Google\Chrome\User Data"
```

> Note: Replace `YourUsername` with your actual Windows username for Windows systems.

### Mac

```env
CHROME_PATH="/Applications/Google Chrome.app/Contents/MacOS/Google Chrome"
CHROME_USER_DATA="~/Library/Application Support/Google/Chrome/Profile 1"
```

## Changelog

- [x] **2025/01/06:** Thanks to @richard-devbot, a New and Well-Designed WebUI is released. [Video tutorial demo](https://github.com/warmshao/browser-use-webui/issues/1#issuecomment-2573393113).<|MERGE_RESOLUTION|>--- conflicted
+++ resolved
@@ -1,4 +1,3 @@
-<<<<<<< HEAD
 ---
 title: browser-use-webui
 app_file: webui.py
@@ -8,8 +7,6 @@
 startup_duration_timeout: 2h
 ---
 # Browser-Use WebUI
-=======
->>>>>>> e6da486a
 <img src="./assets/web-ui.png" alt="Browser Use Web UI" width="full"/>
 
 <br/>
@@ -24,13 +21,50 @@
 We would like to officially thank [WarmShao](https://github.com/warmshao) for his contribution to this project.
 
 **WebUI:** is built on Gradio and supports a most of `browser-use` functionalities. This UI is designed to be user-friendly and enables easy interaction with the browser agent.
+This project builds upon the foundation of the [browser-use](https://github.com/browser-use/browser-use), which is designed to make websites accessible for AI agents.
 
+We would like to officially thank [WarmShao](https://github.com/warmshao) for his contribution to this project.
+
+**WebUI:** is built on Gradio and supports a most of `browser-use` functionalities. This UI is designed to be user-friendly and enables easy interaction with the browser agent.
+
+**Expanded LLM Support:** We've integrated support for various Large Language Models (LLMs), including: Gemini, OpenAI, Azure OpenAI, Anthropic, DeepSeek, Ollama etc. And we plan to add support for even more models in the future.
 **Expanded LLM Support:** We've integrated support for various Large Language Models (LLMs), including: Gemini, OpenAI, Azure OpenAI, Anthropic, DeepSeek, Ollama etc. And we plan to add support for even more models in the future.
 
 **Custom Browser Support:** You can use your own browser with our tool, eliminating the need to re-login to sites or deal with other authentication challenges. This feature also supports high-definition screen recording.
+**Custom Browser Support:** You can use your own browser with our tool, eliminating the need to re-login to sites or deal with other authentication challenges. This feature also supports high-definition screen recording.
 
 <video src="https://github.com/user-attachments/assets/56bc7080-f2e3-4367-af22-6bf2245ff6cb" controls="controls"  >Your browser does not support playing this video!</video>
+<video src="https://github.com/user-attachments/assets/56bc7080-f2e3-4367-af22-6bf2245ff6cb" controls="controls"  >Your browser does not support playing this video!</video>
 
+## Installation Guide
+
+Read the [quickstart guide](https://docs.browser-use.com/quickstart#prepare-the-environment) or follow the steps below to get started.
+
+> Python 3.11 or higher is required.
+
+First, we recommend using [uv](https://docs.astral.sh/uv/) to setup the Python environment.
+
+```bash
+uv venv --python 3.11
+```
+
+and activate it with:
+
+```bash
+source .venv/bin/activate
+```
+
+Install the dependencies:
+
+```bash
+uv pip install -r requirements.txt
+```
+
+Then install playwright:
+
+```bash
+playwright install
+```
 ## Installation Guide
 
 Read the [quickstart guide](https://docs.browser-use.com/quickstart#prepare-the-environment) or follow the steps below to get started.
@@ -103,4 +137,36 @@
 
 ## Changelog
 
+- [x] **2025/01/06:** Thanks to @richard-devbot, a New and Well-Designed WebUI is released. [Video tutorial demo](https://github.com/warmshao/browser-use-webui/issues/1#issuecomment-2573393113).
+
+## (Optional) Configure Environment Variables
+
+Copy `.env.example` to `.env` and set your environment variables, including API keys for the LLM. With
+
+```bash
+cp .env.example .env
+```
+
+**If using your own browser:** - Set `CHROME_PATH` to the executable path of your browser and `CHROME_USER_DATA` to the user data directory of your browser.
+
+You can just copy examples down below to your `.env` file.
+
+### Windows
+
+```env
+CHROME_PATH="C:\Program Files\Google\Chrome\Application\chrome.exe"
+CHROME_USER_DATA="C:\Users\YourUsername\AppData\Local\Google\Chrome\User Data"
+```
+
+> Note: Replace `YourUsername` with your actual Windows username for Windows systems.
+
+### Mac
+
+```env
+CHROME_PATH="/Applications/Google Chrome.app/Contents/MacOS/Google Chrome"
+CHROME_USER_DATA="~/Library/Application Support/Google/Chrome/Profile 1"
+```
+
+## Changelog
+
 - [x] **2025/01/06:** Thanks to @richard-devbot, a New and Well-Designed WebUI is released. [Video tutorial demo](https://github.com/warmshao/browser-use-webui/issues/1#issuecomment-2573393113).